--- conflicted
+++ resolved
@@ -2,15 +2,10 @@
 IOC Parser is a tool to extract indicators of compromise from security reports in PDF format. A good collection of APT related reports with many IOCs can be found here: [APTNotes](https://github.com/kbandla/APTnotes).
 
 ## Usage
-<<<<<<< HEAD
 **iocp [-h] [-p INI] [-i FORMAT] [-o FORMAT] [-d] [-l LIB] FILE**
-* *FILE* File/directory path to report(s)
-=======
-**iocp.py [-h] [-p INI] [-i FORMAT] [-o FORMAT] [-d] [-l LIB] FILE**
 * *FILE* File/directory path to report(s)/Gmail account in double quotes ("username@gmail.com password")
->>>>>>> 28387044
 * *-p INI* Pattern file
-* *-i FORMAT* Input format (pdf/txt/html/csv/xls/xlsx/gmail)
+* *-i FORMAT* Input format (pdf/txt/docx/html/csv/xls/xlsx/gmail)
 * *-o FORMAT* Output format (csv/json/yara/netflow)
 * *-d* Deduplicate matches
 * *-l LIB* Parsing library
@@ -33,18 +28,16 @@
 For HTTP(S) support:
 * [requests](http://docs.python-requests.org/en/latest/) - *pip install requests*
 
-<<<<<<< HEAD
+For XLS/XLSX support:
+* [xlrd](https://github.com/python-excel/xlrd) - *pip install xlrd*
+
+For Gmail support:
+* [gmail](https://github.com/charlierguo/gmail)
+
 ## Merged changes from forks:
 
 [@buffer](https://github.com/buffer/ioc_parser/)
 
 [@dadokkio](https://github.com/dadokkio/ioc_parser/)
 
-[@LDO-CERT](https://github.com/LDO-CERT/ioc_parser/)
-=======
-For XLS/XLSX support:
-* [xlrd](https://github.com/python-excel/xlrd) - *pip install xlrd*
-
-For Gmail support:
-* [gmail](https://github.com/charlierguo/gmail)
->>>>>>> 28387044
+[@LDO-CERT](https://github.com/LDO-CERT/ioc_parser/)